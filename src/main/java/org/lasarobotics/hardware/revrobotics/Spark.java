--- conflicted
+++ resolved
@@ -126,13 +126,8 @@
   }
 
   private static final String LOG_TAG = "Spark";
-<<<<<<< HEAD
-  private static final int CAN_TIMEOUT_MS = 2000;
-  private static final int MAX_ATTEMPTS = 20;
-=======
   private static final int CAN_TIMEOUT_MS = 200;
   private static final int MAX_ATTEMPTS = 50;
->>>>>>> 637bdef5
   private static final int SPARK_MAX_MEASUREMENT_PERIOD = 16;
   private static final int SPARK_FLEX_MEASUREMENT_PERIOD = 32;
   private static final int SPARK_MAX_AVERAGE_DEPTH = 2;
